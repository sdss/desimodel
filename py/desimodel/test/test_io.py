--- conflicted
+++ resolved
@@ -185,23 +185,6 @@
         tiles['IN_DESI'] = [0, 1, 1, 0]
         tiles['PROGRAM'] = 'DARK'
 
-<<<<<<< HEAD
-        ret = io.is_point_in_desi(tiles, 0.0, -2.0, return_tile_index=True)
-        self.assertEqual(ret, (True, 0))
-
-        ret = io.is_point_in_desi(tiles, (0.0,), (-2.0,), return_tile_index=True)
-        self.assertEqual(ret, ([True], [0]))
-
-        ret = io.is_point_in_desi(tiles, 0.0, -3.7, return_tile_index=True)
-        self.assertEqual(ret, (False, 0))
-
-        ret = io.is_point_in_desi(tiles, -3.0, -2.0, return_tile_index=True)
-        self.assertEqual(ret, (False, 0))
-
-        ret = io.is_point_in_desi(tiles, tiles['RA'], tiles['DEC'])
-        self.assertEqual(len(ret), len(tiles))
-
-=======
         ret = io.is_point_in_desi(tiles, 0.0, -2.0, radius=1.605, return_tile_index=True)
         self.assertEqual(ret, (True, 0))
 
@@ -266,7 +249,6 @@
         list1 = io.find_points_in_tiles(tiles[0], ra, dec, radius=1.605)
         self.assertEqual(sorted(list1), sorted(lists[0]))
 
->>>>>>> 928ee14c
     def test_find_tiles_over_point(self):
         tiles = np.zeros((4,), dtype=[('TILEID', 'i2'),
                                       ('RA', 'f8'),
@@ -281,20 +263,6 @@
         tiles['IN_DESI'] = [0, 1, 1, 0]
         tiles['PROGRAM'] = 'DARK'
 
-<<<<<<< HEAD
-        ret = io.find_tiles_over_point(tiles, 0.0, -2.0)
-        self.assertEqual(ret, [0, 1])
-
-        ret = io.find_tiles_over_point(tiles, 1.0, -1.0)
-        self.assertEqual(ret, [0, 1])
-
-        # outside
-        ret = io.find_tiles_over_point(tiles, 0.0, -3.7)
-        self.assertEqual(ret, [])
-
-        # array input
-        ret = io.find_tiles_over_point(tiles, (0.0,), (-3.7,))
-=======
         ret = io.find_tiles_over_point(tiles, 0.0, -2.0, radius=1.605)
         self.assertEqual(ret, [0, 1])
 
@@ -307,7 +275,6 @@
 
         # array input
         ret = io.find_tiles_over_point(tiles, (0.0,), (-3.7,), radius=1.605)
->>>>>>> 928ee14c
         self.assertEqual(len(ret), 1)
         self.assertEqual(ret[0], [])
 
@@ -320,19 +287,11 @@
 
         # some points must be in the sky,
         # https://github.com/desihub/desimodel/pull/37#issuecomment-270435938
-<<<<<<< HEAD
-        indesi = io.is_point_in_desi(tiles, ra, dec)
-        self.assertTrue(np.any(indesi))
-
-        # now assert the consistency between find_tiles_over_point and is_point_in_desi
-        ret = io.find_tiles_over_point(tiles, ra, dec)
-=======
         indesi = io.is_point_in_desi(tiles, ra, dec, radius=1.605)
         self.assertTrue(np.any(indesi))
 
         # now assert the consistency between find_tiles_over_point and is_point_in_desi
         ret = io.find_tiles_over_point(tiles, ra, dec, radius=1.605)
->>>>>>> 928ee14c
         self.assertEqual(len(ret), len(ra))
         indesi2 = [len(i) > 0 for i in ret]
 
